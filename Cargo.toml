--- conflicted
+++ resolved
@@ -1,11 +1,6 @@
 [package]
-<<<<<<< HEAD
-name = "bitarray"
-version = "0.1.1"
-=======
 name = "bitarray-naive"
 version = "0.1.0"
->>>>>>> 880387ba
 edition = "2021"
 description = "The simple and naive rust implementation of a bitarray."
 license-file = "LICENSE"
